--- conflicted
+++ resolved
@@ -1,10 +1,9 @@
 // @flow
 
 import { calcMinWidthInPx, calcMaxWidthInPx } from './calculators';
-import { withMinMedia, withMaxMedia, widthMinAndMaxMedia } from './HOFs';
+import { withMinMedia, withMaxMedia, withMinAndMaxMedia } from './HOFs';
 import type { ThemeWithOptionalBreakpoints } from './models';
 
-<<<<<<< HEAD
 type Up = (string) => (ThemeWithOptionalBreakpoints) => ?string;
 export const up: Up = (breakName) => (breaks) =>
   withMinMedia(calcMinWidthInPx(breakName, breaks.theme));
@@ -15,38 +14,14 @@
 
 type Between = (string, string) => (ThemeWithOptionalBreakpoints) => ?string;
 export const between: Between = (minBreak, maxBreak) => (breaks) =>
-  widthMinAndMaxMedia(
+  withMinAndMaxMedia(
     calcMinWidthInPx(minBreak, breaks.theme),
     calcMaxWidthInPx(maxBreak, breaks.theme),
   );
 
 type Only = (string) => (ThemeWithOptionalBreakpoints) => ?string;
 export const only: Only = (breakName) => (breaks) =>
-  widthMinAndMaxMedia(
+  withMinAndMaxMedia(
     calcMinWidthInPx(breakName, breaks.theme),
     calcMaxWidthInPx(breakName, breaks.theme),
-=======
-import { type CustomTheme } from './models';
-
-type Up = (string) => (CustomTheme) => string;
-export const up: Up = (breakName) => (theme) =>
-  withMinMedia(calcMinWidthInPx(theme, breakName));
-
-type Down = (string) => (CustomTheme) => string;
-export const down: Down = (breakName) => (theme) =>
-  withMaxMedia(calcMaxWidthInPx(theme, breakName));
-
-type Between = (string, string) => (CustomTheme) => string;
-export const between: Between = (minBreak, maxBreak) => (theme) =>
-  widthMinAndMaxMedia(
-    calcMinWidthInPx(theme, minBreak),
-    calcMaxWidthInPx(theme, maxBreak),
-  );
-
-type Only = (string) => (CustomTheme) => string;
-export const only: Only = (breakName) => (theme) =>
-  widthMinAndMaxMedia(
-    calcMinWidthInPx(theme, breakName),
-    calcMaxWidthInPx(theme, breakName),
->>>>>>> e72233c5
   );