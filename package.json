--- conflicted
+++ resolved
@@ -52,18 +52,6 @@
   "peerDependencies": {
     "styled-components": ">= 4"
   },
-<<<<<<< HEAD
-  "size-limit": [
-    {
-      "limit": "9 KB",
-      "path": "dist"
-    }
-  ],
-=======
-  "dependencies": {
-    "igogo": "1.7.1"
-  },
->>>>>>> 7b850041
   "devDependencies": {
     "@babel/core": "7.4.0",
     "@babel/preset-env": "7.4.2",
@@ -101,11 +89,6 @@
     "rimraf": "2.6.3",
     "rollup-plugin-babel": "4.3.2",
     "rollup-plugin-commonjs": "9.2.2",
-<<<<<<< HEAD
-=======
-    "rollup-plugin-flow": "1.1.1",
-    "rollup-plugin-flow-entry": "0.3.1",
->>>>>>> 7b850041
     "rollup-plugin-node-resolve": "4.0.1",
     "rollup-plugin-terser": "4.0.4",
     "rollup-plugin-uglify": "6.0.2"
