{
  "name": "styled-breakpoints",
  "version": "4.0.3",
  "description": "Simple and powerfull css breakpoints for styled-components",
  "main": "lib/styled-breakpoints.cjs.js",
  "module": "es/styled-breakpoints.es.js",
  "scripts": {
<<<<<<< HEAD
    "unit:watch": "NODE_ENV=test jest --watch",
    "build": "npm run clean && npm run build:common && npm run build:es && npm run build:browser",
    "build:common": "cross-env  rollup -c --environment COMMON,PRODUCTION",
    "build:es": "cross-env  rollup -c --environment ES",
    "build:browser": "cross-env rollup -c --environment BROWSER,PRODUCTION",
    "clean": "cross-env rimraf dist"
=======
    "build": "npm run clean && rollup -c",
    "clean": "rimraf lib es",
    "commit": "git-cz",
    "coverage": "cat ./coverage/lcov.info | coveralls",
    "prettier": "prettier './**/**/**.{json,js,eslintrc}' --write",
    "semantic-release": "semantic-release",
    "test": "npm run test:lint && flow && npm run test:code",
    "test:watch": "jest --coverage --watch --updateSnapshot",
    "test:code": "jest --coverage",
    "test:lint": "eslint ."
>>>>>>> 568b6345
  },
  "license": "MIT",
  "homepage": "https://github.com/mg901/styled-breakpoints#readme",
  "repository": {
    "type": "git",
    "url": "https://github.com/mg901/styled-breakpoints.git"
  },
  "bugs": {
    "url": "https://github.com/mg901/styled-breakpoints/issues"
  },
  "author": "Maxim Alyoshin <mgreen097@gmail.com> (https://github.com/mg901)",
  "contributors": [
    "Maxim Alyoshin <mgreen097@gmail.com> (https://github.com/mg901)",
    "Sergey Sova <mail@sergeysova.com> (https://sergeysova.com)",
    "Abu Shamsutdinov <yakotikadot@gmail.com> (https://github.com/yakotika)",
    "Scott Dowding (https://github.com/sdowding)"
  ],
  "keywords": [
    "media",
    "react",
    "media",
    "css-in-js",
    "breakpoint",
    "media-query",
    "breakpoints",
    "css-in-react",
    "media-queries",
    "styled-components",
    "styled-breakpoints"
  ],
  "files": [
    "lib",
    "es"
  ],
  "devDependencies": {
    "@babel/core": "7.2.2",
    "@babel/preset-env": "7.2.3",
    "@babel/preset-flow": "7.0.0",
    "@commitlint/cli": "7.3.1",
    "@commitlint/config-conventional": "7.3.1",
    "babel-core": "7.0.0-bridge.0",
    "babel-eslint": "10.0.1",
    "babel-jest": "^23.6.0",
<<<<<<< HEAD
    "cross-env": "^5.2.0",
    "eslint": "^5.8.0",
    "eslint-config-airbnb": "^17.1.0",
    "eslint-config-prettier": "^3.1.0",
    "eslint-plugin-import": "^2.11.0",
    "eslint-plugin-jsx-a11y": "^6.0.3",
    "eslint-plugin-prettier": "^3.0.0",
    "eslint-plugin-react": "^7.7.0",
    "jest": "^23.6.0",
    "rimraf": "^2.6.2",
    "rollup": "^0.67.0",
    "rollup-plugin-babel": "^4.0.3",
    "rollup-plugin-commonjs": "^9.2.0",
    "rollup-plugin-node-resolve": "^3.0.0",
    "rollup-plugin-uglify": "^6.0.0",
    "styled-components": "^4.0.3"
  },
  "jest": {
    "collectCoverage": false,
    "transform": {
      "^.+\\.js$": "./node_modules/babel-jest"
    },
    "testFileExtensions": [
      "es6",
      "js"
    ],
    "moduleFileExtensions": [
      "js",
      "json",
      "es6"
    ]
=======
    "commitizen": "3.0.5",
    "coveralls": "3.0.2",
    "cz-conventional-changelog": "2.1.0",
    "eslint": "5.12.0",
    "eslint-config-airbnb-base": "13.1.0",
    "eslint-config-prettier": "3.3.0",
    "eslint-plugin-flowtype": "3.2.1",
    "eslint-plugin-import": "^2.14.0",
    "eslint-plugin-jest": "22.1.3",
    "eslint-plugin-prettier": "3.0.1",
    "flow-bin": "0.90.0",
    "husky": "1.3.1",
    "igogo": "1.1.1",
    "jest": "^23.6.0",
    "lint-staged": "8.1.0",
    "nyc": "13.1.0",
    "prettier": "1.15.3",
    "rimraf": "2.6.3",
    "rollup-plugin-babel": "4.3.0",
    "rollup-plugin-commonjs": "9.2.0",
    "rollup-plugin-flow": "1.1.1",
    "rollup-plugin-node-resolve": "4.0.0",
    "rollup-plugin-replace": "2.1.0",
    "rollup-plugin-terser": "4.0.2",
    "rollup-plugin-uglify": "6.0.1"
>>>>>>> 568b6345
  }
}<|MERGE_RESOLUTION|>--- conflicted
+++ resolved
@@ -5,14 +5,6 @@
   "main": "lib/styled-breakpoints.cjs.js",
   "module": "es/styled-breakpoints.es.js",
   "scripts": {
-<<<<<<< HEAD
-    "unit:watch": "NODE_ENV=test jest --watch",
-    "build": "npm run clean && npm run build:common && npm run build:es && npm run build:browser",
-    "build:common": "cross-env  rollup -c --environment COMMON,PRODUCTION",
-    "build:es": "cross-env  rollup -c --environment ES",
-    "build:browser": "cross-env rollup -c --environment BROWSER,PRODUCTION",
-    "clean": "cross-env rimraf dist"
-=======
     "build": "npm run clean && rollup -c",
     "clean": "rimraf lib es",
     "commit": "git-cz",
@@ -23,7 +15,6 @@
     "test:watch": "jest --coverage --watch --updateSnapshot",
     "test:code": "jest --coverage",
     "test:lint": "eslint ."
->>>>>>> 568b6345
   },
   "license": "MIT",
   "homepage": "https://github.com/mg901/styled-breakpoints#readme",
@@ -67,39 +58,6 @@
     "babel-core": "7.0.0-bridge.0",
     "babel-eslint": "10.0.1",
     "babel-jest": "^23.6.0",
-<<<<<<< HEAD
-    "cross-env": "^5.2.0",
-    "eslint": "^5.8.0",
-    "eslint-config-airbnb": "^17.1.0",
-    "eslint-config-prettier": "^3.1.0",
-    "eslint-plugin-import": "^2.11.0",
-    "eslint-plugin-jsx-a11y": "^6.0.3",
-    "eslint-plugin-prettier": "^3.0.0",
-    "eslint-plugin-react": "^7.7.0",
-    "jest": "^23.6.0",
-    "rimraf": "^2.6.2",
-    "rollup": "^0.67.0",
-    "rollup-plugin-babel": "^4.0.3",
-    "rollup-plugin-commonjs": "^9.2.0",
-    "rollup-plugin-node-resolve": "^3.0.0",
-    "rollup-plugin-uglify": "^6.0.0",
-    "styled-components": "^4.0.3"
-  },
-  "jest": {
-    "collectCoverage": false,
-    "transform": {
-      "^.+\\.js$": "./node_modules/babel-jest"
-    },
-    "testFileExtensions": [
-      "es6",
-      "js"
-    ],
-    "moduleFileExtensions": [
-      "js",
-      "json",
-      "es6"
-    ]
-=======
     "commitizen": "3.0.5",
     "coveralls": "3.0.2",
     "cz-conventional-changelog": "2.1.0",
@@ -125,6 +83,5 @@
     "rollup-plugin-replace": "2.1.0",
     "rollup-plugin-terser": "4.0.2",
     "rollup-plugin-uglify": "6.0.1"
->>>>>>> 568b6345
   }
 }